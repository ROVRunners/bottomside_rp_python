import json
import time

from GPIO_handler import GPIOHandler as GPIO, Pin
from i2c import I2CHandler as I2C, I2CObject
from mqtt_connection import MQTTConnection as MQTT
from mavlink import Mavlink as MAV
from custom_sensors.custom_sensor_handler import CustomSensorHandler as CSH

from ROV_config import ROV


class MainSystem:
    def __init__(self, platform: str) -> None:
        """Initialize an instance of the class.

        Args:
            platform (str):
                The platform that the ROV is running on. This is usually either 'Windows' or 'Linux'. Used to determine
                whether to use the GPIO pins or not for debugging purposes.
        """
        self.platform = platform

        # Variable to control whether the main loop of the ROV continues running.
        self.run = True
        self.status = "booting"

        # Set the number of loops per second and the number of nanoseconds per loop for rate limiting.
        self._loops_per_second = 60
        self._nanoseconds_per_loop = 1_000_000_000 // self._loops_per_second

        # Initialize the System Objects object.
        self._ROV = ROV()
        self._GPIO = GPIO()
        self._I2C = I2C()
        self._MAV = MAV()
        self._MQTT = MQTT(
            ip=self._ROV.ip,
            port=self._ROV.comms_port,
            client_id=self._ROV.rov_name
        )
        self._CSH = CSH()

        self._MQTT.connect()

        self.status = "running"

    def loop(self):
        start_loop: int = time.monotonic_ns()

        # Get the subscriptions from the MQTT connection.
        sub_dict_updates = self._MQTT.get_new_subscription_dict()

        for key, value in sub_dict_updates.items():
            sender = key.split("/")[0]
            general_category = key.split("/")[1]
            specific_category = key.split("/")[2]

            # If the sender is not the PC, ignore the message.
            if sender != "PC":
                continue

            match general_category:
                # If the general category is "commands", process the command.
                case "commands":
                    match specific_category:
                        case "shutdown":
                            self.shutdown()
                            break
                        # TODO: Add a proper restart command.
                        case "restart":
                            self.shutdown()
                            self.__init__(self.platform)
                            break
                        # TODO: Expand the stop command to block all input except for "command" category messages.
                        case "stop":
                            self.status = "stopped"
                            for device in self._GPIO.devices.values():
                                device.duty_cycle = 0
                            break
                        case _:
                            print(f"Unknown command: {specific_category}")
                            break

                # If the key is pins, update the relevant GPIO pin.
                case "pins":
                    if not self.status == "stopped":
                        pin_name = specific_category  # id, mode, val, freq
                        variable = key.split("/")[3]

                        # Check if the pin is already in the GPIO devices dictionary.
                        # If it is, update the relevant value.
                        if pin_name in self._GPIO.devices.keys():
                            match variable:
                                case "id":
                                    self._GPIO.devices[pin_name].pin_number = value
                                case "mode":
                                    self._GPIO.devices[pin_name].mode = value
                                case "val":
                                    self._GPIO.devices[pin_name].duty_cycle = value
                                case "freq":
                                    self._GPIO.devices[pin_name].frequency = value
                                case _:
                                    print(f"Unknown pin variable: {variable}")
                                    break

                        # If the pin is not in the GPIO devices dictionary, create a new pin and add it to the
                        # dictionary with the given value.
                        else:
                            new_pin = Pin(pin_name)

                            self._GPIO.new_device(new_pin)

                            # Depending on what value arrived first, add that value upon creation.
                            match variable:
                                case "id":
                                    new_pin.pin_number = int(value)
                                case "mode":
                                    new_pin.mode = value
                                case "val":
                                    new_pin.duty_cycle = int(value)
                                case "freq":
                                    new_pin.frequency = int(value)
                                case _:
                                    print(f"Unknown pin variable: {variable}")
                                    break

                # If the key is an I2C object, update the relevant I2C object.
                case "i2c":
                    if not self.status == "stopped":
                        obj_name = specific_category
                        variable = key.split("/")[3]

                        # Check if the object is already in the I2C objects dictionary.
                        # If it is, update the relevant value.
                        if obj_name in self._I2C.objects.keys():
                            match variable:
                                case "addr":
                                    self._I2C.objects[obj_name].address = int(value)
                                case "send_vals":
                                    self._I2C.objects[obj_name].write_registers = json.loads(value)
                                case "read_regs":
                                    self._I2C.objects[obj_name].read_registers = json.loads(value)
                                case "poll_vals":
                                    self._I2C.objects[obj_name].poll_registers = json.loads(value)
                                case _:
                                    print(f"Unknown I2C object variable: {variable}")
                                    break

                        # If the object is not in the I2C objects dictionary, create a new object and add it to the
                        # dictionary with the given value.
                        else:
                            new_obj = I2CObject(obj_name)

                            match variable:
                                case "addr":
                                    new_obj.address = int(value)
                                case "send_vals":
                                    new_obj.write_registers = json.loads(value)
                                case "read_regs":
                                    new_obj.read_registers = json.loads(value)
                                case "poll_vals":
                                    new_obj.poll_registers = json.loads(value)
                                case _:
                                    print(f"Unknown I2C object variable: {variable}")
                                    break

                            self._I2C.add_object(new_obj)

                # If the key is MAVLink-related, process the message.
                case "mavlink":
                    if not self.status == "stopped":
                        variable = key.split("/")[3]
                        match specific_category:
                            case "req_id":
                                self._MAV.request_data(int(variable), value)
                            case "send_msg":
<<<<<<< HEAD
                                self._MAV.send_command(int(variable), *json.loads(value)) 
=======
                                self._MAV.send_command(*json.loads(value))
                            case "set_param":
                                param_name, param_type = key.split("/")[3].split("-")
                                self._MAV.set_param(param_name, float(value), int(param_type))
>>>>>>> bb579b06
                            case _:
                                print(f"Unknown MAVLink category: {specific_category}")
                                break

                case _:
                    print(f"Unknown category: {general_category}")
                    break

        # Get the data from the sensors.
        gpio_data: dict[str, int] = self._GPIO.read_devices()
        i2c_data: dict[str, dict[str, dict[int, int]]] = self._I2C.read_objects()
        mavlink_data: dict[str, dict] = self._MAV.get_data()
        custom_sensor_data: dict[str, dict[str, int]] = self._CSH.get_data()

        # Publish the data to the MQTT connection.
        self._MQTT.send_data(gpio_data, i2c_data, mavlink_data, custom_sensor_data, self.status)

        # Rate limit the loop to the specified number of loops per second.
        end_loop: int = time.monotonic_ns()
        loop_time: int = end_loop - start_loop
        sleep_time: float = (self._nanoseconds_per_loop - loop_time) / 1_000_000_000
        if sleep_time > 0:
            time.sleep(sleep_time)

    def shutdown(self):
        """Shut down the ROV gracefully."""
        self.run = False
        self._MQTT.disconnect()
        self._GPIO.shutdown()<|MERGE_RESOLUTION|>--- conflicted
+++ resolved
@@ -175,14 +175,11 @@
                             case "req_id":
                                 self._MAV.request_data(int(variable), value)
                             case "send_msg":
-<<<<<<< HEAD
                                 self._MAV.send_command(int(variable), *json.loads(value)) 
-=======
                                 self._MAV.send_command(*json.loads(value))
                             case "set_param":
                                 param_name, param_type = key.split("/")[3].split("-")
                                 self._MAV.set_param(param_name, float(value), int(param_type))
->>>>>>> bb579b06
                             case _:
                                 print(f"Unknown MAVLink category: {specific_category}")
                                 break
